#!/usr/bin/env python
"""
A FUSE wrapper for locally mounting Azure blob storage

Ahmet Alp Balkan <ahmetalpbalkan at gmail.com>
Pablo Saavedra <saavedra.pablo@gmail.com>
Aleksey Zhukov <drdaeman@drdaeman.pp.ru>

Assumes AzureFS API 2011-08-18 at least (x-ms-range)

https://msdn.microsoft.com/library/azure/ee691967.aspx
"""

<<<<<<< HEAD
=======
import time
import logging
>>>>>>> 145a145e
import grp
import logging
import pwd
<<<<<<< HEAD
import time
import os
import sys
import errno
import stat
import re

from azure.common import AzureException, AzureHttpError,\
    AzureMissingResourceHttpError
from azure.storage.blob import BlobService
from fuse import FUSE, FuseOSError, Operations, LoggingMixIn

# http://stackoverflow.com/a/23364534/116546
RE_CONTAINER_NAME = r"^[a-z0-9](?:[a-z0-9]|(\\-(?!\\-))){1,61}[a-z0-9]$"
RFC822_TIME_FORMAT = '%a, %d %b %Y %H:%M:%S %Z'

=======

from sys import maxint
from stat import S_IFDIR, S_IFREG
from errno import *
from os import getuid
from fuse import FUSE, FuseOSError, Operations, LoggingMixIn
from azure.storage.blob import BlobService
from azure.common import AzureException
from azure.common import AzureMissingResourceHttpError
from requests.exceptions import ConnectionError

from multiprocessing import Process, Manager
>>>>>>> 145a145e

def rfc822_to_epoch(date):
    """
    Converts RFC-822/2822 ("Tue, 31 Jul 2012 07:17:34 GMT") string
    to an integer UNIX timestamp value.
    """
    return int(time.mktime(time.strptime(date, RFC822_TIME_FORMAT)))


def get_prop(obj, property_name, missing=None):
    """
    Tries to get object property, either stored as an attribute,
    or by treating object as a dict-like one, using getitem.

    This way we can unify querying over BlobProperties and dicts.
    """
    attribute_name = property_name.replace("-", "_")
    if hasattr(obj, attribute_name):
        return getattr(obj, attribute_name)
    try:
        return obj[property_name]
    except (TypeError, KeyError):
        return missing


def make_stat(mode, props=None):
    """
    Given an Properties object, or a dict similar to one fetched
    by get_blob_properties, return a dict with stat properties.
    """
    if props is None:
        props = dict()

    content_length = get_prop(props, 'content-length', 0)
    last_modified = get_prop(props, 'last-modified', None)
    if last_modified:
        last_modified = rfc822_to_epoch(last_modified)
    else:
        last_modified = int(time.time())

    return dict(st_mode=mode,
                st_uid=os.getuid(),
                st_size=content_length,
                st_nlink=1,
                st_mtime=last_modified)

<<<<<<< HEAD
=======
def convert_to_epoch(date):
        """Converts Tue, 31 Jul 2012 07:17:34 GMT format to epoch"""
        return int(time.mktime(time.strptime(date, TIME_FORMAT)))


def get_files_from_blob_service(blobs, cname, files):
    log.info("Getting files from AzureFS: %s" % cname)
    marker = None
    available_attempts = 5
    while True:
        try:
            batch = blobs.list_blobs(cname, marker=marker)
            log.info("Populating %s: %s" % (cname, len(batch)))

            for b in batch:
                blob_name = b.name
                blob_date = b.properties.last_modified
                blob_size = long(b.properties.content_length)
                node = dict(st_mode=(S_IFREG | 0644), st_size=blob_size,
                            st_mtime=convert_to_epoch(blob_date),
                            st_uid=getuid())
                if blob_name.find('/') == -1:  # file just under container
                    files[blob_name] = node
            if not batch.next_marker:
                break
            marker = batch.next_marker
        except Exception as e:
            log.error("Remote connection error: %s" % e)
            available_attempts -= 1
            if available_attempts is 0:
                log.warning("No more attempts to connect to Azure. Ending the thread")
                break
            else:
                sleep_time = 5
                log.warning("Trying remote connection again in %s" % sleep_time)
                time.sleep(sleep_time)

>>>>>>> 145a145e

class AzureFS(LoggingMixIn, Operations):
    """
    Azure Blob Storage filesystem
    """

    blobs = None
    containers = dict()  # {cname: {stat:dict, files:None|{fname: stat}}
    fd = 0

    def __init__(self, account, key):
        self.blobs = BlobService(account, key)
        self.rebuild_container_list()

<<<<<<< HEAD
    def _get_blob_list(self, container_name):
        b = []
        marker = None
        while True:
            log.info("Populating %s: %s", container_name, len(b))
            batch = self.blobs.list_blobs(container_name, marker=marker)
            b.extend(batch)
            if not batch.next_marker:
                break
            marker = batch.next_marker
        return b

=======
>>>>>>> 145a145e
    def rebuild_container_list(self):
        cmap = dict()
        cnames = set()

        for c in self.blobs.list_containers():
<<<<<<< HEAD
            cstat = make_stat(stat.S_IFDIR | 0755, c.properties)

=======
            date = c.properties.last_modified
            cstat = dict(st_mode=(S_IFDIR | 0755), st_uid=getuid(), st_size=0,
                         st_mtime=convert_to_epoch(date))
>>>>>>> 145a145e
            cname = c.name
            cmap['/' + cname] = dict(stat=cstat, files=None)
            cnames.add(cname)

<<<<<<< HEAD
        cmap['/'] = dict(files={}, stat=make_stat(stat.S_IFDIR | 0755))
        self.containers = cmap  # destroys fs tree cache resistant to misses
=======
        cmap['/'] = dict(files={},
                         stat=dict(st_mode=(S_IFDIR | 0755),
                                   st_uid=getuid(), st_size=0,
                                   st_mtime=int(time.time())))

        self.containers = cmap   # destroys fs tree cache resistant to misses
>>>>>>> 145a145e

    @staticmethod
    def _parse_path(path):  # returns </dir, file(=None)>
        if path.count('/') > 1:  # file
            return str(path[:path.rfind('/')]), str(path[path.rfind('/') + 1:])
        else:  # dir
            pos = path.rfind('/', 1)
            if pos == -1:
                return path, None
            else:
                return str(path[:pos]), None

    @staticmethod
    def _parse_container(path):
        base_container = path[1:]  # /abc/def/g --> abc
        if base_container.find('/') > -1:
            base_container = base_container[:base_container.find('/')]
        return str(base_container)

<<<<<<< HEAD
    def _get_dir(self, path, contents_required=False):
        log.debug("get_dir: contents_required=%s, has_container=%s, path=%s",
                  "t" if contents_required else "f",
                  "t" if path in self.containers else "f",
                  path)
=======
    def _get_dir(self, path, contents_required=False, force=False):
        cname = self.parse_container(path)

        if 'process' in self.containers['/' + cname] and \
                self.containers['/' + cname]['process'] is not None:
            p = self.containers['/' + cname]['process']
            if not p.is_alive():
                p.join()
                self.containers['/' + cname]['process'] = None

>>>>>>> 145a145e
        if not self.containers:
            log.info("get_dir: rebuilding container list")
            self.rebuild_container_list()
<<<<<<< HEAD

        if path in self.containers:
            container = self.containers[path]
            if not (contents_required and container['files'] is None):
                return container

        cname = self._parse_container(path)
=======
        if path in self.containers and not contents_required:
            return self.containers[path]

        if path in self.containers \
                and not force \
                and self.containers[path]['files'] is not None:
            return self.containers[path]
>>>>>>> 145a145e

        if '/' + cname not in self.containers:
            log.info("get_dir: no such container: /%s", cname)
            raise FuseOSError(errno.ENOENT)
        else:
            try:
                log.info(">>>> %s - %s " % (cname, self.containers['/' + cname]['process']))
            except Exception:
                log.info(">>>> no process: %s " % cname)
            if self.containers['/' + cname]['files'] is None or force is True:
                # fetch contents of container
<<<<<<< HEAD
                log.info("------> CONTENTS NOT FOUND: %s", cname)

                # blobs = self.blobs.list_blobs(cname)
                blobs = self._get_blob_list(cname)

                if self.containers['/' + cname]['files'] is None:
                    self.containers['/' + cname]['files'] = dict()

                for f in blobs:
                    blob_name = f.name
                    blob_size = long(f.properties.content_length)

                    if blob_size <= 0:
                        # TODO: FIXME: HACK: We currently ignore empty files.
                        # They're just not yet completely uploaded.
                        continue

                    node = make_stat(stat.S_IFREG | 0644, f.properties)
                    if blob_name.find('/') == -1:  # file just under container
                        self.containers['/' + cname]['files'][blob_name] = node

                log.info("------> FETCHED CONTENTS FOR: %s", cname)

=======
                log.info("Contents not found in the cache index: %s" % cname)

                if 'process' in self.containers['/' + cname] and \
                        self.containers['/' + cname]['process'] is not None:
                    pass  # We do nothing. Some thread is still working
                    # getting files flob blobs
                    log.info("Launching of a new thread for recovery content for /%s skipped" % cname)
                else:  # no thread running for this container, so launching a new one
                    m = Manager()
                    files = m.dict()
                    p = Process(target=get_files_from_blob_service,
                                args=(self.blobs, cname, files, ))
                    p.daemon = True  # The process's daemon flag, a Boolean value. This must be
                    # set before start() is called.
                    # The initial value is inherited from the creating
                    # process.
                    # When a process exits, it attempts to terminate all of
                    # its daemonic child processes.
                    p.start()
                    self.containers['/' + cname]['process'] = p
                    log.info("> S >>> %s - %s " % (cname, self.containers['/' + cname]['process']))
                    self.containers['/' + cname]['files'] = files
>>>>>>> 145a145e
            return self.containers['/' + cname]

    def _get_file(self, path):
        d, f = self._parse_path(path)
        log.debug("get_file: requested path=%s (d=%s, f=%s)", path, d, f)
<<<<<<< HEAD
        directory = self._get_dir(d, True)
        files = None
        if directory is not None:
            files = directory['files']
=======
        dir = self._get_dir(d, True)
        files = None
        if dir is not None:
            files = dir['files']
>>>>>>> 145a145e
            if f in files:
                return files[f]

        if not hasattr(self, "_get_file_noent"):
            self._get_file_noent = {}

        last_check = self._get_file_noent.get(path, 0)
<<<<<<< HEAD
        if time.time() - last_check <= 30:
            # Negative TTL is 30 seconds (hardcoded for now)
=======
        if time.time() - last_check <= 30:   # Negative TTL is 30 seconds (hardcoded for now)
>>>>>>> 145a145e
            log.info("get_file: cache says to reply negative for %s", path)
            return None

        # Check if file now exists and our caches are just stale.
        try:
<<<<<<< HEAD
            c = self._parse_container(d)
            p = path[path.find('/', 1) + 1:]
            props = self.blobs.get_blob_properties(c, p)
            log.info("get_file: found locally unknown remote file %s: %s",
                     path, repr(props))

            node = make_stat(stat.S_IFREG | 0644, props)

            if node['st_size'] > 0:
                log.info("get_file: properties for %s: %s", path, repr(node))
                # Remember this, so we won't have to re-query it.
                files[f] = node
=======
            c = self.parse_container(d)
            p = path[path.find('/', 1) + 1:]
            props = self.blobs.get_blob_properties(c, p)
            log.info("get_debug: found localy unknown remote file %s: %s", path, repr(props))

            node = dict(st_mode=(S_IFREG | 0644), st_size=long(props.get('content-length', 0)),
                        st_mtime=convert_to_epoch(props['last-modified']),
                        st_uid=getuid())

            if node['st_size'] > 0:
                log.info("get_debug: properties for %s: %s", path, repr(node))
                files[f] = node  # Remember this, so we won't have to re-query it.
>>>>>>> 145a145e
                if path in self._get_file_noent:
                    del self._get_file_noent[path]
                return node
            else:
<<<<<<< HEAD
                # TODO: FIXME: HACK: We currently ignore empty files.
                # Sometimes the file is not yet here and is still uploading.
                # Such files have "content-length: 0". Ignore those for now.
                log.warning("get_file: the file %s is not yet here (size=%s)",
                            path, node['st_size'])
=======
                # Sometimes the file is not yet here and is still uploading.
                # Such files have "content-length: 0". Let's ignore those for now.
                log.warning("get_file: the file %s is not yet here (size=%s)", path, node['st_size'])
>>>>>>> 145a145e
                self._get_file_noent[path] = time.time()
                return None
        except AzureMissingResourceHttpError:
            log.info("get_file: remote confirms non-existence of %s", path)
            self._get_file_noent[path] = time.time()
            return None
        except AzureException as e:
<<<<<<< HEAD
            log.error("get_file: exception while querying remote for %s: %s",
                      path, repr(e))
            self._get_file_noent[path] = time.time()
=======
            log.error("get_file: exception while querying remote for %s: %s", path, repr(e))
            self._get_file_noent[path] = time.time()
        except ConnectionError as e:
            log.error("get_file: exception while querying remote for %s: %s", path, repr(e))
            self._get_file_noent[path] = time.time()
            return None
>>>>>>> 145a145e

        return None

    def getattr(self, path, fh=None):
        log.debug("getattr: path=%s", path)
        d, f = self._parse_path(path)

        if f is None:
            return self._get_dir(d)['stat']
        else:
            file_obj = self._get_file(path)
            if file_obj:
                return file_obj

        log.warning("getattr: no such file: %s", path)
        raise FuseOSError(errno.ENOENT)

    def mkdir(self, path, mode):
        if path.count('/') <= 1:  # create on root
            name = path[1:]
            if not 3 <= len(name) <= 63:
                log.error("Container names can be 3 through 63 chars long")
                raise FuseOSError(errno.ENAMETOOLONG)

            if not re.match(RE_CONTAINER_NAME, name):
                log.error("Invalid container name: '%s'", name)
                raise FuseOSError(errno.EACCES)

            resp = self.blobs.create_container(name)
            if resp:
                self.rebuild_container_list()
                log.info("CONTAINER %s CREATED", name)
            else:
                log.error("Invalid container name or container already exists")
                raise FuseOSError(errno.EACCES)
        else:
            # TODO: Support 2nd+ level directory creation
            raise FuseOSError(errno.ENOSYS)

    def rmdir(self, path):
        if path.count('/') == 1:
            c_name = path[1:]
            resp = self.blobs.delete_container(c_name)

            if resp:
                if path in self.containers:
                    del self.containers[path]
            else:
                raise FuseOSError(errno.EACCES)
        else:
            # TODO: Support 2nd+ level directories
            raise FuseOSError(errno.ENOSYS)

<<<<<<< HEAD
    def create(self, path, mode, fi=None):
        node = make_stat(stat.S_IFREG | mode)
=======
    def create(self, path, mode):
        node = dict(st_mode=(S_IFREG | mode), st_size=0, st_nlink=1,
                    st_uid=getuid(), st_mtime=time.time())
>>>>>>> 145a145e
        d, f = self._parse_path(path)

        if not f:
            log.error("Cannot create files on root level: /")
            raise FuseOSError(errno.ENOSYS)

<<<<<<< HEAD
        directory = self._get_dir(d, True)
        if not directory:
            raise FuseOSError(errno.EIO)
        directory['files'][f] = node
=======
        if f == ".__refresh_cache__":
            log.info("Refresh cache forced (%s)" % f)
            self._get_dir(path, True, True)
            return self.open(path, data='')

        dir = self._get_dir(d, True)
        if not dir:
            raise FuseOSError(EIO)
        dir['files'][f] = node
>>>>>>> 145a145e

        return self.open(path, data='')  # reusing handler provider

    def open(self, path, flags=0, data=None):
<<<<<<< HEAD
        log.info("open: path=%s; flags=%s", path, flags)
        if data is None:
            # Download contents
            c_name = self._parse_container(path)
=======
        if data is None:                    # download contents
            c_name = self.parse_container(path)
>>>>>>> 145a145e
            f_name = path[path.find('/', 1) + 1:]

            try:
                self.blobs.get_blob_metadata(c_name, f_name)
            except AzureMissingResourceHttpError:
                directory = self._get_dir('/' + c_name, True)
                if f_name in directory['files']:
                    del directory['files'][f_name]
                log.info("open: remote says there is no such file: c=%s f=%s",
                         c_name, f_name)
                raise FuseOSError(errno.ENOENT)
            except AzureHttpError as e:
                log.error("Read blob failed with HTTP %d", e.status_code)
                raise FuseOSError(errno.EAGAIN)
            except AzureException as e:
                log.exception("Read blob failed with exception: %s", repr(e))
                raise FuseOSError(errno.EAGAIN)
        self.fd += 1
        return self.fd

    def truncate(self, path, length, fh=None):
        return 0  # assume done, no need

    def write(self, path, data, offset, fh=None):
<<<<<<< HEAD
        # TODO: Re-implement writing
        raise FuseOSError(errno.EPERM)
=======
        # TODO: Re-conctruct a local memory cache in the next future
        # f_name = path[path.find('/', 1) + 1:]
        # c_name = path[1:path.find('/', 1)]
        # file_type = mimetypes.guess_type(f_name)
        # size = len(data)
        raise FUSEOSError(EPERM)
>>>>>>> 145a145e

    def unlink(self, path):
        c_name = self._parse_container(path)
        d, f = self._parse_path(path)

        try:
            self.blobs.delete_blob(c_name, f)

            _dir = self._get_dir(path, True)
            if _dir and f in _dir['files']:
                del _dir['files'][f]
            return 0
        except AzureMissingResourceHttpError:
<<<<<<< HEAD
            raise FuseOSError(errno.ENOENT)
        except:
            raise FuseOSError(errno.EAGAIN)

    def readdir(self, path, fh):
        if path == '/':
            return ['.', '..'] + [x[1:] for x in self.containers.keys()
                                  if x != '/']
=======
            raise FuseOSError(ENOENT)
        except Exception:
            raise FuseOSError(EAGAIN)

    def readdir(self, path, fh):
        if path == '/':
            return ['.', '..'] + [x[1:] for x in self.containers.keys() if x is not '/']
>>>>>>> 145a145e

        directory = self._get_dir(path, True)
        if not directory:
            log.info("readdir: no such file: %s", path)
            raise FuseOSError(errno.ENOENT)
        return ['.', '..'] + directory['files'].keys()

    def read(self, path, size, offset, fh):
        f_name = path[path.find('/', 1) + 1:]
        c_name = path[1:path.find('/', 1)]

        try:
<<<<<<< HEAD
            byte_range = "bytes=%s-%s" % (offset, offset + size - 1)
            log.debug("read range: %s", byte_range)
=======
            range_ = "bytes=%s-%s" % (offset, offset + size - 1)
            log.debug("read range: %s" % range_)
>>>>>>> 145a145e
            data = self.blobs.get_blob(c_name, f_name, snapshot=None,
                                       x_ms_range=byte_range)
            return data
        except AzureHttpError as e:
            if e.status_code == 404:
                raise FuseOSError(errno.ENOENT)
            elif e.status_code == 403:
                raise FuseOSError(errno.EPERM)
            else:
                log.error("Read blob failed with HTTP %d", e.status_code)
                raise FuseOSError(errno.EAGAIN)

    def statfs(self, path):
        return dict(f_bsize=4096, f_blocks=1, f_bavail=sys.maxint)

    def rename(self, old, new):
        # TODO: Implement renaming
        raise FuseOSError(errno.ENOSYS)

    def symlink(self, target, source):
        raise FuseOSError(errno.ENOSYS)

    def getxattr(self, path, name, position=0):
        return ''

    def chmod(self, path, mode):
        pass

    def chown(self, path, uid, gid):
        pass


if __name__ == '__main__':
    import argparse

<<<<<<< HEAD
    # Command-line argument parsing
    description = ''
    parser = argparse.ArgumentParser(description=description)
    parser.add_argument('account', metavar='AzureAccount',
                        help='Azure account')
    parser.add_argument('secretkey', metavar='AzureSecretKey',
                        help='Azure secret key')
    parser.add_argument('mountpoint', metavar='LocalPath',
                        help='the local mount point')

    parser.add_argument('--mkdir', action='store_true',
                        help='create mountpoint if not found (and create'
                             ' intermediate directories as required)')
    parser.add_argument('--nonempty', action='store_true',
                        help='allows mounts over a non-empty file'
                             ' or directory')
    parser.add_argument('--uid', metavar='N',
                        help='default UID')
    parser.add_argument('--gid', metavar='N',
                        help='default GID')
    parser.add_argument('--umask', metavar='MASK',
                        help='default umask')
    parser.add_argument('--read-only', action='store_true',
                        help='mount read only')

    parser.add_argument('--no-allow-other', action='store_true',
                        help='Do not allow other users to access'
                             ' mounted directory')

    parser.add_argument('-f', '--foreground', action='store_true',
                        help='run in foreground')
    parser.add_argument('-d', '--debug', action='store_true',
                        help='show debug info')

    options = parser.parse_args()
=======

description = ''
parser = argparse.ArgumentParser(description=description)
parser.add_argument('account', metavar='AzureAccount',
                    help='Azure account')
parser.add_argument('secretkey', metavar='AzureSecretKey',
                    help='Azure sercret key')
parser.add_argument('mountpoint', metavar='LocalPath',
                    help='the local mount point')

parser.add_argument('--mkdir', action='store_true',
                    help='create mountpoint if not found (and create intermediate directories as required)')
parser.add_argument('--nonempty', action='store_true',
                    help='allows mounts over a non-empty file or directory')
parser.add_argument('--uid', metavar='N',
                    help='default UID')
parser.add_argument('--gid', metavar='N',
                    help='default GID')
parser.add_argument('--umask', metavar='MASK',
                    help='default umask')
parser.add_argument('--read-only', action='store_true',
                    help='mount read only')

parser.add_argument('--no-allow-other', action='store_true',
                    help='Do not allow other users to access mounted directory')

parser.add_argument('-f', '--foreground', action='store_true',
                    help='run in foreground')
parser.add_argument('-d', '--debug', action='store_true',
                    help='show debug info')

options = parser.parse_args()

if options.debug:
    log.setLevel(logging.DEBUG)
else:
    log.setLevel(logging.INFO)
log.debug("options = %s" % options)

if options.mkdir:
    create_dirs(options.mountpoint)

mount_options = {
    'mountpoint': options.mountpoint,
    'fsname': 'azurefs',
    'foreground': options.foreground,
    'allow_other': True,
    'auto_cache': True,
    'atime': False,
    'max_read': 131072,
    'max_write': 131072,
    'max_readahead': 131072,
}

if options.no_allow_other:
    mount_options["allow_other"] = False
if options.uid:
    try:
        mount_options['uid'] = pwd.getpwnam(options.uid).pw_uid
    except Exception, e:
        mount_options['uid'] = options.uid
if options.gid:
    try:
        mount_options['gid'] = grp.getgrnam(options.gid).gr_gid
    except:
        mount_options['gid'] = options.gid
if options.umask:
    mount_options['umask'] = options.umask
if options.read_only:
    mount_options['ro'] = True
>>>>>>> 145a145e

    # Logging setup
    fmt = logging.Formatter(fmt="[%(asctime)s] P%(process)d,T%(thread)d"
                                " %(levelname)s: %(message)s",
                            datefmt="%Y-%m-%d %H:%M:%S")
    log = logging.getLogger()
    ch = logging.StreamHandler()
    ch.setFormatter(fmt)
    log.addHandler(ch)
    log.setLevel(logging.DEBUG if options.debug else logging.INFO)
    log.debug("options = %s", options)

    if options.mkdir and not os.path.exists(options.mountpoint):
        os.makedirs(options.mountpoint)

    mount_options = {
        'mountpoint': options.mountpoint,
        'fsname': 'azurefs',
        'foreground': options.foreground,
        'allow_other': True,
        'auto_cache': True,
        'atime': False,
        'max_read': 131072,
        'max_write': 131072,
        'max_readahead': 131072,
    }

<<<<<<< HEAD
    if options.no_allow_other:
        mount_options["allow_other"] = False
    if options.uid:
        try:
            mount_options['uid'] = pwd.getpwnam(options.uid).pw_uid
        except KeyError:
            mount_options['uid'] = options.uid
    if options.gid:
        try:
            mount_options['gid'] = grp.getgrnam(options.gid).gr_gid
        except KeyError:
            mount_options['gid'] = options.gid
    if options.umask:
        mount_options['umask'] = options.umask
    if options.read_only:
        mount_options['ro'] = True

    if options.nonempty:
        mount_options['nonempty'] = True

    mount_options['nothreads'] = False

    log.debug("mount options: %s", mount_options)
=======
mount_options['nothreads'] = False

if __name__ == '__main__':
    log.debug("mount options: %s" % mount_options)
>>>>>>> 145a145e
    fuse = FUSE(AzureFS(options.account, options.secretkey), **mount_options)<|MERGE_RESOLUTION|>--- conflicted
+++ resolved
@@ -11,15 +11,9 @@
 https://msdn.microsoft.com/library/azure/ee691967.aspx
 """
 
-<<<<<<< HEAD
-=======
-import time
-import logging
->>>>>>> 145a145e
 import grp
 import logging
 import pwd
-<<<<<<< HEAD
 import time
 import os
 import sys
@@ -32,24 +26,13 @@
 from azure.storage.blob import BlobService
 from fuse import FUSE, FuseOSError, Operations, LoggingMixIn
 
+from multiprocessing import Process, Manager
+
+
 # http://stackoverflow.com/a/23364534/116546
 RE_CONTAINER_NAME = r"^[a-z0-9](?:[a-z0-9]|(\\-(?!\\-))){1,61}[a-z0-9]$"
 RFC822_TIME_FORMAT = '%a, %d %b %Y %H:%M:%S %Z'
 
-=======
-
-from sys import maxint
-from stat import S_IFDIR, S_IFREG
-from errno import *
-from os import getuid
-from fuse import FUSE, FuseOSError, Operations, LoggingMixIn
-from azure.storage.blob import BlobService
-from azure.common import AzureException
-from azure.common import AzureMissingResourceHttpError
-from requests.exceptions import ConnectionError
-
-from multiprocessing import Process, Manager
->>>>>>> 145a145e
 
 def rfc822_to_epoch(date):
     """
@@ -95,12 +78,6 @@
                 st_size=content_length,
                 st_nlink=1,
                 st_mtime=last_modified)
-
-<<<<<<< HEAD
-=======
-def convert_to_epoch(date):
-        """Converts Tue, 31 Jul 2012 07:17:34 GMT format to epoch"""
-        return int(time.mktime(time.strptime(date, TIME_FORMAT)))
 
 
 def get_files_from_blob_service(blobs, cname, files):
@@ -114,11 +91,7 @@
 
             for b in batch:
                 blob_name = b.name
-                blob_date = b.properties.last_modified
-                blob_size = long(b.properties.content_length)
-                node = dict(st_mode=(S_IFREG | 0644), st_size=blob_size,
-                            st_mtime=convert_to_epoch(blob_date),
-                            st_uid=getuid())
+                node = make_stat(stat.S_IFREG | 0644, b.properties)
                 if blob_name.find('/') == -1:  # file just under container
                     files[blob_name] = node
             if not batch.next_marker:
@@ -128,14 +101,14 @@
             log.error("Remote connection error: %s" % e)
             available_attempts -= 1
             if available_attempts is 0:
-                log.warning("No more attempts to connect to Azure. Ending the thread")
+                log.warning("No more attempts to connect to Azure."
+                            " Ending the thread.")
                 break
             else:
                 sleep_time = 5
-                log.warning("Trying remote connection again in %s" % sleep_time)
+                log.warning("Will retry again in %s seconds" % sleep_time)
                 time.sleep(sleep_time)
 
->>>>>>> 145a145e
 
 class AzureFS(LoggingMixIn, Operations):
     """
@@ -148,51 +121,21 @@
 
     def __init__(self, account, key):
         self.blobs = BlobService(account, key)
-        self.rebuild_container_list()
-
-<<<<<<< HEAD
-    def _get_blob_list(self, container_name):
-        b = []
-        marker = None
-        while True:
-            log.info("Populating %s: %s", container_name, len(b))
-            batch = self.blobs.list_blobs(container_name, marker=marker)
-            b.extend(batch)
-            if not batch.next_marker:
-                break
-            marker = batch.next_marker
-        return b
-
-=======
->>>>>>> 145a145e
-    def rebuild_container_list(self):
+        self._rebuild_container_list()
+
+    def _rebuild_container_list(self):
         cmap = dict()
         cnames = set()
 
         for c in self.blobs.list_containers():
-<<<<<<< HEAD
             cstat = make_stat(stat.S_IFDIR | 0755, c.properties)
 
-=======
-            date = c.properties.last_modified
-            cstat = dict(st_mode=(S_IFDIR | 0755), st_uid=getuid(), st_size=0,
-                         st_mtime=convert_to_epoch(date))
->>>>>>> 145a145e
             cname = c.name
             cmap['/' + cname] = dict(stat=cstat, files=None)
             cnames.add(cname)
 
-<<<<<<< HEAD
         cmap['/'] = dict(files={}, stat=make_stat(stat.S_IFDIR | 0755))
         self.containers = cmap  # destroys fs tree cache resistant to misses
-=======
-        cmap['/'] = dict(files={},
-                         stat=dict(st_mode=(S_IFDIR | 0755),
-                                   st_uid=getuid(), st_size=0,
-                                   st_mtime=int(time.time())))
-
-        self.containers = cmap   # destroys fs tree cache resistant to misses
->>>>>>> 145a145e
 
     @staticmethod
     def _parse_path(path):  # returns </dir, file(=None)>
@@ -212,15 +155,14 @@
             base_container = base_container[:base_container.find('/')]
         return str(base_container)
 
-<<<<<<< HEAD
-    def _get_dir(self, path, contents_required=False):
-        log.debug("get_dir: contents_required=%s, has_container=%s, path=%s",
+    def _get_dir(self, path, contents_required=False, force=False):
+        log.debug("get_dir: contents_required=%s, force=%s,"
+                  " has_container=%s, path=%s",
                   "t" if contents_required else "f",
+                  "t" if force else "f",
                   "t" if path in self.containers else "f",
                   path)
-=======
-    def _get_dir(self, path, contents_required=False, force=False):
-        cname = self.parse_container(path)
+        cname = self._parse_container(path)
 
         if 'process' in self.containers['/' + cname] and \
                 self.containers['/' + cname]['process'] is not None:
@@ -229,102 +171,60 @@
                 p.join()
                 self.containers['/' + cname]['process'] = None
 
->>>>>>> 145a145e
         if not self.containers:
             log.info("get_dir: rebuilding container list")
-            self.rebuild_container_list()
-<<<<<<< HEAD
+            self._rebuild_container_list()
 
         if path in self.containers:
             container = self.containers[path]
-            if not (contents_required and container['files'] is None):
+            if not contents_required:
                 return container
-
-        cname = self._parse_container(path)
-=======
-        if path in self.containers and not contents_required:
-            return self.containers[path]
-
-        if path in self.containers \
-                and not force \
-                and self.containers[path]['files'] is not None:
-            return self.containers[path]
->>>>>>> 145a145e
+            if not force and container['files'] is not None:
+                return container
 
         if '/' + cname not in self.containers:
             log.info("get_dir: no such container: /%s", cname)
             raise FuseOSError(errno.ENOENT)
         else:
+            container = self.containers['/' + cname]
             try:
-                log.info(">>>> %s - %s " % (cname, self.containers['/' + cname]['process']))
-            except Exception:
+                log.info(">>>> %s - %s ",
+                         cname,
+                         container['process'])
+            except KeyError:
                 log.info(">>>> no process: %s " % cname)
-            if self.containers['/' + cname]['files'] is None or force is True:
+            if container['files'] is None or force is True:
                 # fetch contents of container
-<<<<<<< HEAD
-                log.info("------> CONTENTS NOT FOUND: %s", cname)
-
-                # blobs = self.blobs.list_blobs(cname)
-                blobs = self._get_blob_list(cname)
-
-                if self.containers['/' + cname]['files'] is None:
-                    self.containers['/' + cname]['files'] = dict()
-
-                for f in blobs:
-                    blob_name = f.name
-                    blob_size = long(f.properties.content_length)
-
-                    if blob_size <= 0:
-                        # TODO: FIXME: HACK: We currently ignore empty files.
-                        # They're just not yet completely uploaded.
-                        continue
-
-                    node = make_stat(stat.S_IFREG | 0644, f.properties)
-                    if blob_name.find('/') == -1:  # file just under container
-                        self.containers['/' + cname]['files'][blob_name] = node
-
-                log.info("------> FETCHED CONTENTS FOR: %s", cname)
-
-=======
-                log.info("Contents not found in the cache index: %s" % cname)
-
-                if 'process' in self.containers['/' + cname] and \
-                        self.containers['/' + cname]['process'] is not None:
-                    pass  # We do nothing. Some thread is still working
-                    # getting files flob blobs
-                    log.info("Launching of a new thread for recovery content for /%s skipped" % cname)
-                else:  # no thread running for this container, so launching a new one
+                log.info("Contents not found in the cache index: %s", cname)
+
+                process = container.get('process', None)
+                if process is not None:
+                    # We do nothing. Some thread is still working,
+                    # getting list of blobs from the container.
+                    log.info("Fetching blob list for '%s' is already"
+                             " handled by %s", cname, process)
+                else:
+                    # No thread running for this container, launch a new one
                     m = Manager()
                     files = m.dict()
-                    p = Process(target=get_files_from_blob_service,
-                                args=(self.blobs, cname, files, ))
-                    p.daemon = True  # The process's daemon flag, a Boolean value. This must be
-                    # set before start() is called.
-                    # The initial value is inherited from the creating
-                    # process.
-                    # When a process exits, it attempts to terminate all of
-                    # its daemonic child processes.
-                    p.start()
-                    self.containers['/' + cname]['process'] = p
-                    log.info("> S >>> %s - %s " % (cname, self.containers['/' + cname]['process']))
-                    self.containers['/' + cname]['files'] = files
->>>>>>> 145a145e
-            return self.containers['/' + cname]
+                    process = Process(target=get_files_from_blob_service,
+                                      args=(self.blobs, cname, files),
+                                      name="list-blobs/%s" % cname)
+                    process.daemon = True
+                    process.start()
+                    container['process'] = process
+                    log.info("Started blob list retrieval for '%s': %s",
+                             cname, process)
+                    container['files'] = files
+            return container
 
     def _get_file(self, path):
         d, f = self._parse_path(path)
         log.debug("get_file: requested path=%s (d=%s, f=%s)", path, d, f)
-<<<<<<< HEAD
         directory = self._get_dir(d, True)
         files = None
         if directory is not None:
             files = directory['files']
-=======
-        dir = self._get_dir(d, True)
-        files = None
-        if dir is not None:
-            files = dir['files']
->>>>>>> 145a145e
             if f in files:
                 return files[f]
 
@@ -332,18 +232,13 @@
             self._get_file_noent = {}
 
         last_check = self._get_file_noent.get(path, 0)
-<<<<<<< HEAD
         if time.time() - last_check <= 30:
             # Negative TTL is 30 seconds (hardcoded for now)
-=======
-        if time.time() - last_check <= 30:   # Negative TTL is 30 seconds (hardcoded for now)
->>>>>>> 145a145e
             log.info("get_file: cache says to reply negative for %s", path)
             return None
 
         # Check if file now exists and our caches are just stale.
         try:
-<<<<<<< HEAD
             c = self._parse_container(d)
             p = path[path.find('/', 1) + 1:]
             props = self.blobs.get_blob_properties(c, p)
@@ -356,35 +251,15 @@
                 log.info("get_file: properties for %s: %s", path, repr(node))
                 # Remember this, so we won't have to re-query it.
                 files[f] = node
-=======
-            c = self.parse_container(d)
-            p = path[path.find('/', 1) + 1:]
-            props = self.blobs.get_blob_properties(c, p)
-            log.info("get_debug: found localy unknown remote file %s: %s", path, repr(props))
-
-            node = dict(st_mode=(S_IFREG | 0644), st_size=long(props.get('content-length', 0)),
-                        st_mtime=convert_to_epoch(props['last-modified']),
-                        st_uid=getuid())
-
-            if node['st_size'] > 0:
-                log.info("get_debug: properties for %s: %s", path, repr(node))
-                files[f] = node  # Remember this, so we won't have to re-query it.
->>>>>>> 145a145e
                 if path in self._get_file_noent:
                     del self._get_file_noent[path]
                 return node
             else:
-<<<<<<< HEAD
                 # TODO: FIXME: HACK: We currently ignore empty files.
                 # Sometimes the file is not yet here and is still uploading.
                 # Such files have "content-length: 0". Ignore those for now.
                 log.warning("get_file: the file %s is not yet here (size=%s)",
                             path, node['st_size'])
-=======
-                # Sometimes the file is not yet here and is still uploading.
-                # Such files have "content-length: 0". Let's ignore those for now.
-                log.warning("get_file: the file %s is not yet here (size=%s)", path, node['st_size'])
->>>>>>> 145a145e
                 self._get_file_noent[path] = time.time()
                 return None
         except AzureMissingResourceHttpError:
@@ -392,18 +267,9 @@
             self._get_file_noent[path] = time.time()
             return None
         except AzureException as e:
-<<<<<<< HEAD
             log.error("get_file: exception while querying remote for %s: %s",
                       path, repr(e))
             self._get_file_noent[path] = time.time()
-=======
-            log.error("get_file: exception while querying remote for %s: %s", path, repr(e))
-            self._get_file_noent[path] = time.time()
-        except ConnectionError as e:
-            log.error("get_file: exception while querying remote for %s: %s", path, repr(e))
-            self._get_file_noent[path] = time.time()
-            return None
->>>>>>> 145a145e
 
         return None
 
@@ -434,7 +300,7 @@
 
             resp = self.blobs.create_container(name)
             if resp:
-                self.rebuild_container_list()
+                self._rebuild_container_list()
                 log.info("CONTAINER %s CREATED", name)
             else:
                 log.error("Invalid container name or container already exists")
@@ -457,49 +323,31 @@
             # TODO: Support 2nd+ level directories
             raise FuseOSError(errno.ENOSYS)
 
-<<<<<<< HEAD
     def create(self, path, mode, fi=None):
         node = make_stat(stat.S_IFREG | mode)
-=======
-    def create(self, path, mode):
-        node = dict(st_mode=(S_IFREG | mode), st_size=0, st_nlink=1,
-                    st_uid=getuid(), st_mtime=time.time())
->>>>>>> 145a145e
         d, f = self._parse_path(path)
 
         if not f:
             log.error("Cannot create files on root level: /")
             raise FuseOSError(errno.ENOSYS)
 
-<<<<<<< HEAD
+        if f == ".__refresh_cache__":
+            log.info("Refresh cache forced (%s)" % f)
+            self._get_dir(path, True, True)
+            return self.open(path, data='')
+
         directory = self._get_dir(d, True)
         if not directory:
             raise FuseOSError(errno.EIO)
         directory['files'][f] = node
-=======
-        if f == ".__refresh_cache__":
-            log.info("Refresh cache forced (%s)" % f)
-            self._get_dir(path, True, True)
-            return self.open(path, data='')
-
-        dir = self._get_dir(d, True)
-        if not dir:
-            raise FuseOSError(EIO)
-        dir['files'][f] = node
->>>>>>> 145a145e
 
         return self.open(path, data='')  # reusing handler provider
 
     def open(self, path, flags=0, data=None):
-<<<<<<< HEAD
         log.info("open: path=%s; flags=%s", path, flags)
         if data is None:
             # Download contents
             c_name = self._parse_container(path)
-=======
-        if data is None:                    # download contents
-            c_name = self.parse_container(path)
->>>>>>> 145a145e
             f_name = path[path.find('/', 1) + 1:]
 
             try:
@@ -524,17 +372,8 @@
         return 0  # assume done, no need
 
     def write(self, path, data, offset, fh=None):
-<<<<<<< HEAD
         # TODO: Re-implement writing
         raise FuseOSError(errno.EPERM)
-=======
-        # TODO: Re-conctruct a local memory cache in the next future
-        # f_name = path[path.find('/', 1) + 1:]
-        # c_name = path[1:path.find('/', 1)]
-        # file_type = mimetypes.guess_type(f_name)
-        # size = len(data)
-        raise FUSEOSError(EPERM)
->>>>>>> 145a145e
 
     def unlink(self, path):
         c_name = self._parse_container(path)
@@ -548,7 +387,6 @@
                 del _dir['files'][f]
             return 0
         except AzureMissingResourceHttpError:
-<<<<<<< HEAD
             raise FuseOSError(errno.ENOENT)
         except:
             raise FuseOSError(errno.EAGAIN)
@@ -557,15 +395,6 @@
         if path == '/':
             return ['.', '..'] + [x[1:] for x in self.containers.keys()
                                   if x != '/']
-=======
-            raise FuseOSError(ENOENT)
-        except Exception:
-            raise FuseOSError(EAGAIN)
-
-    def readdir(self, path, fh):
-        if path == '/':
-            return ['.', '..'] + [x[1:] for x in self.containers.keys() if x is not '/']
->>>>>>> 145a145e
 
         directory = self._get_dir(path, True)
         if not directory:
@@ -578,13 +407,8 @@
         c_name = path[1:path.find('/', 1)]
 
         try:
-<<<<<<< HEAD
             byte_range = "bytes=%s-%s" % (offset, offset + size - 1)
             log.debug("read range: %s", byte_range)
-=======
-            range_ = "bytes=%s-%s" % (offset, offset + size - 1)
-            log.debug("read range: %s" % range_)
->>>>>>> 145a145e
             data = self.blobs.get_blob(c_name, f_name, snapshot=None,
                                        x_ms_range=byte_range)
             return data
@@ -620,7 +444,6 @@
 if __name__ == '__main__':
     import argparse
 
-<<<<<<< HEAD
     # Command-line argument parsing
     description = ''
     parser = argparse.ArgumentParser(description=description)
@@ -656,78 +479,6 @@
                         help='show debug info')
 
     options = parser.parse_args()
-=======
-
-description = ''
-parser = argparse.ArgumentParser(description=description)
-parser.add_argument('account', metavar='AzureAccount',
-                    help='Azure account')
-parser.add_argument('secretkey', metavar='AzureSecretKey',
-                    help='Azure sercret key')
-parser.add_argument('mountpoint', metavar='LocalPath',
-                    help='the local mount point')
-
-parser.add_argument('--mkdir', action='store_true',
-                    help='create mountpoint if not found (and create intermediate directories as required)')
-parser.add_argument('--nonempty', action='store_true',
-                    help='allows mounts over a non-empty file or directory')
-parser.add_argument('--uid', metavar='N',
-                    help='default UID')
-parser.add_argument('--gid', metavar='N',
-                    help='default GID')
-parser.add_argument('--umask', metavar='MASK',
-                    help='default umask')
-parser.add_argument('--read-only', action='store_true',
-                    help='mount read only')
-
-parser.add_argument('--no-allow-other', action='store_true',
-                    help='Do not allow other users to access mounted directory')
-
-parser.add_argument('-f', '--foreground', action='store_true',
-                    help='run in foreground')
-parser.add_argument('-d', '--debug', action='store_true',
-                    help='show debug info')
-
-options = parser.parse_args()
-
-if options.debug:
-    log.setLevel(logging.DEBUG)
-else:
-    log.setLevel(logging.INFO)
-log.debug("options = %s" % options)
-
-if options.mkdir:
-    create_dirs(options.mountpoint)
-
-mount_options = {
-    'mountpoint': options.mountpoint,
-    'fsname': 'azurefs',
-    'foreground': options.foreground,
-    'allow_other': True,
-    'auto_cache': True,
-    'atime': False,
-    'max_read': 131072,
-    'max_write': 131072,
-    'max_readahead': 131072,
-}
-
-if options.no_allow_other:
-    mount_options["allow_other"] = False
-if options.uid:
-    try:
-        mount_options['uid'] = pwd.getpwnam(options.uid).pw_uid
-    except Exception, e:
-        mount_options['uid'] = options.uid
-if options.gid:
-    try:
-        mount_options['gid'] = grp.getgrnam(options.gid).gr_gid
-    except:
-        mount_options['gid'] = options.gid
-if options.umask:
-    mount_options['umask'] = options.umask
-if options.read_only:
-    mount_options['ro'] = True
->>>>>>> 145a145e
 
     # Logging setup
     fmt = logging.Formatter(fmt="[%(asctime)s] P%(process)d,T%(thread)d"
@@ -755,7 +506,6 @@
         'max_readahead': 131072,
     }
 
-<<<<<<< HEAD
     if options.no_allow_other:
         mount_options["allow_other"] = False
     if options.uid:
@@ -779,10 +529,4 @@
     mount_options['nothreads'] = False
 
     log.debug("mount options: %s", mount_options)
-=======
-mount_options['nothreads'] = False
-
-if __name__ == '__main__':
-    log.debug("mount options: %s" % mount_options)
->>>>>>> 145a145e
     fuse = FUSE(AzureFS(options.account, options.secretkey), **mount_options)